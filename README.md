# 🧠 Obsidian AI Learning Assistant

**Part of [Aethalgard Academy™](https://academy.questandcrossfire.com) by [Quest & Crossfire™](https://questandcrossfire.com)**

An AI-powered chat assistant that helps you master [Obsidian](https://obsidian.md), the powerful note-taking app. Built as an educational Python project to teach Streamlit, API integration, and clean code practices.

[![License: GPL v3](https://img.shields.io/badge/License-GPLv3-blue.svg)](https://www.gnu.org/licenses/gpl-3.0)
[![Python 3.8+](https://img.shields.io/badge/python-3.8+-blue.svg)](https://www.python.org/downloads/)
[![Streamlit](https://img.shields.io/badge/Streamlit-1.28+-red.svg)](https://streamlit.io/)

---

## ✨ Features

### 🤖 **Flexible AI Provider System**
- **OpenAI (GPT models)**: Fast, high-quality responses (paid)
- **Hugging Face models**: Free alternative (community models)
- Switch providers & models instantly via UI dropdown - no restart needed!

### 🔬 **Deep Research Mode**
Inspired by Gemini and Claude's deep research features:
- Auto-selects strongest AI model (GPT-4 or Llama 2)
- Step-by-step reasoning methodology
- Multiple perspectives (beginner, advanced, practical)
- Comprehensive analysis with pros/cons
- 2-3x longer, more detailed responses

### 📁 **Project Management**
- Create unlimited conversation projects
- Switch between topics instantly
- Each project remembers its own chat history
- Organize learning by subject area

### 📚 **Built-in Obsidian Knowledge Base**
- DataView query examples
- Templater templates
- Plugin recommendations
- Best practices & workflows

---

## 🚀 Quick Start

### Prerequisites
- Python 3.8 or higher
- Git (optional, for cloning)
- An API key from [OpenAI](https://platform.openai.com/api-keys) or [Hugging Face](https://huggingface.co/settings/tokens)

### Installation

1. **Clone the repository**
   ```bash
   git clone https://github.com/YOUR_USERNAME/obsidian-ai-assistant.git
   cd obsidian-ai-assistant
   ```

2. **Install dependencies**
   ```bash
   pip install -r requirements.txt
   ```

3. **Configure your API keys**
   ```bash
   # Copy the example secrets file
   cp .streamlit/secrets.toml.example .streamlit/secrets.toml

   # Edit .streamlit/secrets.toml and add your API keys
   ```

4. **Run the app**
   ```bash
   streamlit run app.py
   ```

5. **Open your browser** to `http://localhost:8501`

---

## 🔑 API Setup

### Option A: OpenAI (Recommended)

**Pros:** Fast, high-quality, reliable
**Cons:** Requires payment (but very affordable - pennies per conversation)

1. Get your API key: https://platform.openai.com/api-keys
2. Add to `.streamlit/secrets.toml`:
   ```toml
   API_PROVIDER = "openai"
   OPENAI_API_KEY = "sk-proj-your_key_here"
   ```

### Option B: Hugging Face (Free)

**Pros:** Completely free
**Cons:** Can be slower, less sophisticated responses

1. Get your token: https://huggingface.co/settings/tokens
2. Add to `.streamlit/secrets.toml`:
   ```toml
   API_PROVIDER = "huggingface"
   HF_API_KEY = "hf_your_token_here"
   ```

**Pro Tip:** Add both keys! You can switch providers anytime using the sidebar dropdown.

---

## 📖 Usage

### Basic Usage
1. Type your Obsidian question in the chat input
2. Get instant AI-powered answers with code examples
3. Create projects to organize different learning topics

### Deep Research Mode
1. Toggle "🔬 Deep Research Mode" in the sidebar
2. AI automatically switches to strongest model
3. Get comprehensive, step-by-step analysis
4. Perfect for complex topics and in-depth learning

### Switching AI Providers
1. Use the "API Provider" dropdown in sidebar
2. Select different models for each provider
3. Changes take effect immediately - no restart!

---

## 🎓 Learning Resource

This project is designed as a **teaching tool** for Python beginners:

- ✅ Every line has detailed comments explaining WHAT, WHY, and HOW
- ✅ Multi-line section comments for context
- ✅ Clear variable names (no confusing abbreviations)
- ✅ Step-by-step logic (no complex one-liners)
- ✅ Docstrings with examples for every function

**Recommended reading order:**
1. `project_manager.py` - Learn classes and objects
2. `obsidian_knowledge.py` - Learn data structures
3. `app.py` - See it all come together

---

## 🌐 Deploy to Streamlit Cloud

Want to deploy this app for free? Follow these steps:

1. **Push to GitHub** (your repo must be public or use Streamlit's 1 free private app)

2. **Go to [Streamlit Cloud](https://streamlit.io/cloud)**

3. **Create new app**:
   - Repository: `YOUR_USERNAME/obsidian-ai-assistant`
   - Branch: `main`
   - Main file: `app.py`

4. **Add your secrets** in Advanced Settings → Secrets:
   ```toml
   API_PROVIDER = "openai"
   OPENAI_API_KEY = "sk-proj-..."
   HF_API_KEY = "hf_..."
   ```

5. **Deploy!** Your app will be live at `your-app.streamlit.app`

6. **Custom domain?** Point a CNAME record to your Streamlit app URL

---

## 📁 Project Structure

```
obsidian-ai-assistant/
├── app.py                      # Main Streamlit application
├── obsidian_knowledge.py       # Obsidian knowledge base
├── project_manager.py          # Project/conversation management
├── requirements.txt            # Python dependencies
├── LICENSE                     # GPL-3.0 license
├── README.md                   # This file
└── .streamlit/
    └── secrets.toml.example    # API key template
```

---

## 🤝 Contributing

This is an open-source educational project! Contributions are welcome.

**Built using skills from:**
This project was created by applying concepts learned in the OutSkill AI Engineering Bootcamp 2025, demonstrating practical application of AI integration, Streamlit development, and production-ready code practices.

**Ways to contribute:**
- Fix typos or improve code comments
- Add more Obsidian examples to the knowledge base
- Suggest clearer explanations for beginners
- Report bugs or suggest features

**How to contribute:**
1. Fork the repository
2. Create a feature branch (`git checkout -b feature/amazing-feature`)
3. Commit your changes (`git commit -m 'Add amazing feature'`)
4. Push to the branch (`git push origin feature/amazing-feature`)
5. Open a Pull Request

---

## 📄 License

This project is licensed under the **GPL-3.0 License** - see the [LICENSE](LICENSE) file for details.

**What this means:**
- ✅ You can use, modify, and distribute this code
- ✅ You can create commercial applications
- ⚠️ You must keep the same GPL-3.0 license
- ⚠️ You must credit Quest & Crossfire™
- ⚠️ You cannot use Quest & Crossfire™ or Aethalgard Academy™ branding

---

## 🏷️ Trademark Notice

**Quest & Crossfire™** and **Aethalgard Academy™** are trademarks.
<<<<<<< HEAD
Trademark filings in process.
=======
Trademark registrations are pending.
>>>>>>> 4f91810a

While this code is open source (GPL-3.0), the brand names are protected trademarks. Please use your own branding when creating derivatives.

---

## 💡 Related Projects

Check out our other courses at **[Aethalgard Academy™](https://academy.questandcrossfire.com)**:
- 🐍 **Python AI Engineering** - Build AI-powered applications
- 🧠 **Obsidian Mastery** - Advanced note-taking workflows

---

## 📞 Support

- 🌐 **Website**: [questandcrossfire.com](https://questandcrossfire.com)
- 🎓 **Academy**: [academy.questandcrossfire.com](https://academy.questandcrossfire.com)
- 🐛 **Issues**: [GitHub Issues](https://github.com/YOUR_USERNAME/obsidian-ai-assistant/issues)

---

## 🙏 Acknowledgments

- Built with [Streamlit](https://streamlit.io/)
- AI powered by [OpenAI](https://openai.com/) and [Hugging Face](https://huggingface.co/)
- Deep Research methodology inspired by [Gemini](https://gemini.google.com/) and [Claude](https://claude.ai/)
- Skills developed through [OutSkill AI Engineering Bootcamp 2025](https://outskill.com/)
- Created by [Quest & Crossfire™](https://questandcrossfire.com)

---

**Made with ❤️ by Quest & Crossfire™**
*Small Fixes, Big Clarity*

---

© 2025 Quest & Crossfire™. Licensed under GPL-3.0.<|MERGE_RESOLUTION|>--- conflicted
+++ resolved
@@ -189,9 +189,6 @@
 
 This is an open-source educational project! Contributions are welcome.
 
-**Built using skills from:**
-This project was created by applying concepts learned in the OutSkill AI Engineering Bootcamp 2025, demonstrating practical application of AI integration, Streamlit development, and production-ready code practices.
-
 **Ways to contribute:**
 - Fix typos or improve code comments
 - Add more Obsidian examples to the knowledge base
@@ -223,11 +220,7 @@
 ## 🏷️ Trademark Notice
 
 **Quest & Crossfire™** and **Aethalgard Academy™** are trademarks.
-<<<<<<< HEAD
-Trademark filings in process.
-=======
 Trademark registrations are pending.
->>>>>>> 4f91810a
 
 While this code is open source (GPL-3.0), the brand names are protected trademarks. Please use your own branding when creating derivatives.
 
@@ -254,7 +247,6 @@
 - Built with [Streamlit](https://streamlit.io/)
 - AI powered by [OpenAI](https://openai.com/) and [Hugging Face](https://huggingface.co/)
 - Deep Research methodology inspired by [Gemini](https://gemini.google.com/) and [Claude](https://claude.ai/)
-- Skills developed through [OutSkill AI Engineering Bootcamp 2025](https://outskill.com/)
 - Created by [Quest & Crossfire™](https://questandcrossfire.com)
 
 ---
